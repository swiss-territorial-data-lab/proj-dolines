import os
import sys
from glob import glob
from loguru import logger
from time import time
from tqdm import tqdm

import geopandas as gpd
import numpy as np
import rasterio as rio
from rasterio.features import rasterize
from rasterstats import zonal_stats

import whitebox 
wbt = whitebox.WhiteboxTools()

sys.path.insert(1, 'scripts')
from functions.fct_misc import filter_depressions_by_area_type, format_local_depressions, format_logger, get_config
from functions.fct_rasters import polygonize_binary_raster_w_dem_name, polygonize_raster
from global_parameters import ALL_PARAMS_WATERSHEDS, AOI_TYPE

logger = format_logger(logger)

def main(dem_list, non_sedimentary_areas_gdf, builtup_areas_gdf, aoi_gdf=None, 
         mean_filter_size=7, fill_depth=0.5, working_dir='.', output_dir='outputs', overwrite=False, save_extra=False):
    """
    Main function to detect depressions in a DEM.

    Parameters
    ----------
    dem_list : list
        List of paths to the DEM files.
    non_sedimentary_areas_gdf : geopandas.GeoDataFrame
        GeoDataFrame with the non-sedimentary areas.
    builtup_areas_gdf : geopandas.GeoDataFrame
        GeoDataFrame with the built-up areas.
    aoi_gdf : geopandas.GeoDataFrame, optional
        GeoDataFrame with the area of interest to check it is properly covered with watersheds. Defaults to None.
    mean_filter_size : int, optional
        Size of the mean filter for noise removal. Defaults to 7.
    fill_depth : float, optional
        Maximum depth for the depression filling. Defaults to 0.5.
    working_dir : str, optional
        Working directory. Defaults to '.'.
    output_dir : str, optional
        Output directory for the results. Defaults to 'outputs'.
    overwrite : bool, optional
        Whether to overwrite existing files. Defaults to False.
    save_extra : bool, optional
        Whether to save intermediate results. Defaults to False.

    Returns
    -------
    potential_dolines_gdf : geopandas.GeoDataFrame
        GeoDataFrame with the potential dolines.
    written_files : list
        List of paths to the written files.
    """
    os.makedirs(output_dir, exist_ok=True)
    dem_processing_dir = os.path.join(working_dir, output_dir, 'dem_processing') # WBT works with absolute paths
    os.makedirs(dem_processing_dir, exist_ok=True)
    pour_points_dir = os.path.join(working_dir, output_dir, 'pour_points')
    os.makedirs(pour_points_dir, exist_ok=True)
    written_files = []

    if (len(dem_list) == 0) or isinstance(dem_list, str):
        logger.critical('No DEM files found.')
        sys.exit(1)

    if not save_extra:
        wbt.set_verbose_mode(False)

    potential_dolines_gdf = gpd.GeoDataFrame()
    for dem_path in dem_list:
        dem_name = os.path.basename(dem_path)
        smoothed_dem_path = os.path.join(dem_processing_dir, 'smoothed_dem_' + dem_name)
        simplified_dem_path = os.path.join(dem_processing_dir, 'simplified_dem_' + dem_name)
        flow_path = os.path.join(dem_processing_dir, 'flow_direction_' + dem_name)
        sink_path = os.path.join(dem_processing_dir, 'sink_' + dem_name)
        watershed_path = os.path.join(dem_processing_dir, 'watersheds_' + dem_name)
        zonal_fill_path = os.path.join(dem_processing_dir, 'zonal_fill_' + dem_name)

        logger.info(f'Perform hydrological processing for area {dem_name.rstrip(".tif")}...')
        if os.path.exists(watershed_path) and not overwrite:
            with rio.open(watershed_path) as src:
                wtshd_band = src.read(1)
                wtshd_meta = src.meta

            with rio.open(simplified_dem_path) as src:
                simplified_dem_arr = src.read(1)

        else:
            # Noise removal
            if mean_filter_size > 1:
                wbt.mean_filter(
                    i=os.path.join(working_dir, dem_path),
                    output=smoothed_dem_path,
                    filterx=mean_filter_size,
                    filtery=mean_filter_size,
                )
            else:
                smoothed_dem_path = os.path.join(working_dir, dem_path)

            wbt.fill_depressions(
                dem=smoothed_dem_path,
                output=simplified_dem_path,
                max_depth=fill_depth,
            )

            # Watershed calculation
            wbt.d8_pointer(
                dem=simplified_dem_path,
                output=flow_path,
            )

            wbt.find_no_flow_cells(
                dem=simplified_dem_path,
                output=sink_path,
            )
            # Transform pour points to polygons
            pour_points_gdf = polygonize_raster(sink_path, dtype=np.int16)
            pour_points_gdf.loc[:, 'geometry'] = pour_points_gdf.geometry.centroid
            pour_points_gdf.loc[:, 'number'] = np.arange(1, len(pour_points_gdf) + 1)

            filepath = os.path.join(pour_points_dir, f"pour_points_{dem_name.rstrip('.tif')}.shp")
            pour_points_gdf.to_file(filepath)
            written_files.append(filepath)

            wbt.watershed(
                d8_pntr=flow_path,
                pour_pts=filepath,
                output=watershed_path,
            )

        logger.info(f"Perform zonal fill for area {dem_name.rstrip('.tif')}...")
        # Implement zonal fill
        logger.info('Step 1: polygonize the watershed...')
        with rio.open(watershed_path) as src:
            wtshd_band = src.read(1)
            wtshd_meta = src.meta
        watersheds_gdf = polygonize_raster(wtshd_band, meta=wtshd_meta)

        if isinstance(aoi_gdf, gpd.GeoDataFrame):
            logger.info('Control AOI coverage...')
            unary_wtshd = watersheds_gdf.union_all()
            if not unary_wtshd.contains(aoi_gdf.loc[aoi_gdf.tile_id_watersheds == dem_name.rstrip('.tif'), 'geometry'].iloc[0]):
                logger.error(f'AOI is not completely covered with watersheds for area {dem_name.rstrip(".tif")}. Please, control the watershed raster.')

        # Speed up the process by considering only watersheds plausible for doline detections.
        filtered_watershed_gdf = filter_depressions_by_area_type(watersheds_gdf, non_sedimentary_areas_gdf, builtup_areas_gdf, verbose=False)
        filtered_watershed_gdf = filtered_watershed_gdf[filtered_watershed_gdf.area > 5].copy()  # remove small polygons to speed up zonal stats
        
        logger.info('Step 2: get the minimal altitude on each polygon boundary...')
        min_alti_list = zonal_stats(filtered_watershed_gdf.geometry.boundary, simplified_dem_path, affine=wtshd_meta['transform'], stats='min')

<<<<<<< HEAD
        zonal_fill_gdf =  filtered_watershed_gdf.copy()
=======
        zonal_fill_gdf =  watersheds_gdf.copy()
        del watersheds_gdf
        
>>>>>>> 406bc0c6
        zonal_fill_gdf['min_alti'] = [x['min'] for x in min_alti_list]

        logger.info('Step 3: transform the geodataframe back to raster...')
        out_arr = wtshd_band.astype(np.float64)
        shapes_w_new_value = ((geom, value) for geom, value in zip(zonal_fill_gdf.geometry, zonal_fill_gdf.min_alti))
        zonal_fill_arr = rasterize(shapes=shapes_w_new_value, fill=wtshd_meta['nodata'], out=out_arr, transform=wtshd_meta['transform'], dtype=np.float64)
        wtshd_meta.update(dtype=np.float64)

        logger.info('Compare zonal fill with simplified dem...')
        # Compare zonal fill will with simplified dem
        with rio.open(simplified_dem_path) as src:
            simplified_dem_arr = src.read(1)
            simplified_dem_meta = src.meta

        nodata_value_dem = simplified_dem_meta['nodata']
        difference_arr = np.where(
            (simplified_dem_arr==nodata_value_dem) | (zonal_fill_arr==wtshd_meta['nodata']),
            nodata_value_dem,
            zonal_fill_arr - simplified_dem_arr
        )
        depressions_arr = np.where(difference_arr > 0, 1, 0)

        logger.info('Polygonize depressions...')
        depressions_gdf = polygonize_binary_raster_w_dem_name(depressions_arr, simplified_dem_meta, dem_name, remove_border=True)
        if depressions_gdf.empty:
            continue

        potential_dolines_gdf = format_local_depressions(
            dem_path, depressions_gdf, non_sedimentary_areas_gdf, builtup_areas_gdf, potential_dolines_gdf,
            simplification_param=1.5, simplified_dem_meta=simplified_dem_meta
        )

    filepath = os.path.join(output_dir, 'potential_dolines.gpkg')
    potential_dolines_gdf.to_file(filepath)
    written_files.append(filepath)

    if save_extra:
        with rio.open(zonal_fill_path, 'w+', **wtshd_meta) as out:
            out.write_band(1, zonal_fill_arr)
        
        with rio.open(os.path.join(dem_processing_dir, f'difference_{dem_name}'), 'w+', **simplified_dem_meta) as out:
            out.write_band(1, difference_arr)

    return potential_dolines_gdf, written_files


if __name__ == '__main__':
    # Start chronometer
    tic = time()
    logger.info('Starting...')

    # ----- Get parameters -----

    cfg = get_config(config_key=os.path.basename(__file__), desc="This script performs the doline detection based on Obu J. & Podobnikar T. (2013).")

    WORKING_DIR = cfg['working_dir']
    OUTPUT_DIR = cfg['output_dir']
    DEM_DIR = cfg['dem_dir']

    NON_SEDIMENTARY_AREAS = cfg['non_sedimentary_areas']
    BUILTUP_AREAS = cfg['builtup_areas']
    AOI = cfg['aoi']

    os.chdir(WORKING_DIR)

    if AOI_TYPE:
        logger.warning(f'Working only on the areas of type {AOI_TYPE}')
        aoi_type_key = AOI_TYPE
    else:
        aoi_type_key = 'All types'
    dem_dir = os.path.join(DEM_DIR, AOI_TYPE) if AOI_TYPE else DEM_DIR
    output_dir = os.path.join(OUTPUT_DIR, AOI_TYPE) if AOI_TYPE else OUTPUT_DIR

    MEAN_FILTER = ALL_PARAMS_WATERSHEDS[aoi_type_key]['mean_filter_size']
    FILL_DEPTH = ALL_PARAMS_WATERSHEDS[aoi_type_key]['fill_depth']

    # ----- Data processing -----

    logger.info('Read data...')
    dem_list = glob(os.path.join(dem_dir, '*.tif'))
    non_sedimentary_areas_gdf = gpd.read_parquet(NON_SEDIMENTARY_AREAS)
    builtup_areas_gdf = gpd.read_file(BUILTUP_AREAS)
    aoi_gdf = gpd.read_file(AOI)

    potential_dolines_gdf, written_files = main(
        dem_list, non_sedimentary_areas_gdf, builtup_areas_gdf, aoi_gdf, MEAN_FILTER, FILL_DEPTH, working_dir=WORKING_DIR, output_dir=output_dir, save_extra=True, overwrite=True
    )

    logger.success('Done! The following files were written:')
    for file in written_files:
        logger.success(file)

    logger.success(f"In addition, the rasters for the different steps were saved in the folder {os.path.join(output_dir, 'dem_processing')}")

    logger.info(f'Done in {time() - tic:0.2f} seconds')<|MERGE_RESOLUTION|>--- conflicted
+++ resolved
@@ -153,13 +153,9 @@
         logger.info('Step 2: get the minimal altitude on each polygon boundary...')
         min_alti_list = zonal_stats(filtered_watershed_gdf.geometry.boundary, simplified_dem_path, affine=wtshd_meta['transform'], stats='min')
 
-<<<<<<< HEAD
         zonal_fill_gdf =  filtered_watershed_gdf.copy()
-=======
-        zonal_fill_gdf =  watersheds_gdf.copy()
-        del watersheds_gdf
+        del filtered_watershed_gdf, watersheds_gdf
         
->>>>>>> 406bc0c6
         zonal_fill_gdf['min_alti'] = [x['min'] for x in min_alti_list]
 
         logger.info('Step 3: transform the geodataframe back to raster...')
