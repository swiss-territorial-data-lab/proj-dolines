download_tiles.py:
  working_dir: C:/Users/gwena/Documents/STDL/2_En_cours/dolines/02_data
  output_dir: inputs/tiles
  aoi: inputs/vectors/pilot_v3.gpkg
  buffer: 100
  method: stochastic_depressions
  overwrite: False


merge_dem_over_aoi.py:
  working_dir: C:/Users/gwena/Documents/STDL/2_En_cours/dolines/02_data
  output_dir: outputs/merged_DEM/stoch_deps
  dem_dir: inputs/tiles
  dem_correspondence: inputs/tiles/dem_per_aoi_stochastic_depressions.csv
  aoi: inputs/vectors/pilot_v3.gpkg
  res: 1.5


wbt_stochastic_depressions.py:
  working_dir: C:/Users/gwena/Documents/STDL/2_En_cours/dolines/02_data
<<<<<<< HEAD
  output_dir: outputs/stochastic_depressions
  dem_dir: outputs/merged_DEM/lidar_fct
=======
  output_dir: outputs/stochastic_depressions/5_100
  dem_dir: outputs/merged_DEM/stoch_deps
>>>>>>> 22087329
  # rmse: 0.5             # The docs recommand a value between 0.15 and 0.3 for LiDAR data or the vertical accuracy
  autocorr_range: 5    # 3 to 15 times the resolution. Test for 3, 5 and 8 times the resolution.
  iterations: 100       # 100 to 500 is generally enough
  threshold: 0.9
  non_sedimentary_areas: inputs/vectors/non_sedimentary.parquet
  builtup_areas: inputs/vectors/restricted_siedlung_2024_2056.gpkg


post_processing.py:
  working_dir: C:/Users/gwena/Documents/STDL/2_En_cours/dolines/02_data
  output_dir: outputs/stochastic_depressions
  potential_dolines: outputs/stochastic_depressions/potential_dolines.gpkg
  tlm_data: inputs/vectors/side_data/clipped_tlm_subset.gpkg
  ground_cover_layer: tlm_bb_bodenbedeckung
  rivers: inputs/vectors/side_data/clipped_typisierung-fliessgewaesser_2056.gpkg
  parameters:
    max_part_in_lake: 0.1
    max_part_in_river: 0.15
    min_compactness: 0.45
    min_area: 20
    max_area: 2500
    min_diameter: 5
    min_depth: 1.8
    max_depth: 80
    max_std_elev: 5


assess_results.py:
  working_dir: C:/Users/gwena/Documents/STDL/2_En_cours/dolines/02_data
  output_dir: outputs/assessment
  dem_dir: outputs/merged_DEM/stoch_deps
  ref_data:
    merged_reference: inputs/vectors/new_gt/ref_data.gpkg
    ground_truth: inputs/vectors/new_gt/ground_truth.gpkg
  detections:
    stochastic_depressions: outputs/stochastic_depressions/dolines.gpkg
  pilot_areas: inputs/vectors/pilot_v3.gpkg
  type:
    ref_data: ground_truth
    dets: stochastic_depressions


optimization_stochastic_deps.py:
  working_dir: C:/Users/gwena/Documents/STDL/2_En_cours/dolines/02_data
  output_dir: outputs/optimization/stochastic_depressions
  tile_dir: inputs/tiles
  ref_type: ground_truth
  ref_data:
    merged_reference: inputs/vectors/new_gt/ref_data.gpkg
    ground_truth: inputs/vectors/new_gt/ground_truth.gpkg
  study_param:
    new_study: True
    optimize: True
    iterations: 50
  aoi: inputs/vectors/pilot_v3.gpkg
  dem_correspondence: inputs/tiles/dem_per_aoi_stochastic_depressions.csv
  non_sedimentary_areas: outputs/merged_DEM/ign/possible_areas/non_sedi_areas.gpkg
  builtup_areas: inputs/vectors/restricted_siedlung_2024_2056.gpkg
  tlm_data: inputs/vectors/side_data/clipped_tlm_subset.gpkg
  ground_cover_layer: tlm_bb_bodenbedeckung
  rivers: inputs/vectors/side_data/clipped_typisierung-fliessgewaesser_2056.gpkg<|MERGE_RESOLUTION|>--- conflicted
+++ resolved
@@ -18,13 +18,8 @@
 
 wbt_stochastic_depressions.py:
   working_dir: C:/Users/gwena/Documents/STDL/2_En_cours/dolines/02_data
-<<<<<<< HEAD
   output_dir: outputs/stochastic_depressions
   dem_dir: outputs/merged_DEM/lidar_fct
-=======
-  output_dir: outputs/stochastic_depressions/5_100
-  dem_dir: outputs/merged_DEM/stoch_deps
->>>>>>> 22087329
   # rmse: 0.5             # The docs recommand a value between 0.15 and 0.3 for LiDAR data or the vertical accuracy
   autocorr_range: 5    # 3 to 15 times the resolution. Test for 3, 5 and 8 times the resolution.
   iterations: 100       # 100 to 500 is generally enough
