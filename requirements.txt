--- conflicted
+++ resolved
@@ -39,21 +39,13 @@
     #   rasterstats
 colorlog==6.8.2
     # via optuna
-<<<<<<< HEAD
-contourpy==1.3.0
-=======
 contourpy==1.3.1
->>>>>>> 406bc0c6
     # via matplotlib
 cycler==0.12.1
     # via matplotlib
 fiona==1.9.6
     # via rasterstats
-<<<<<<< HEAD
-fonttools==4.54.1
-=======
 fonttools==4.55.0
->>>>>>> 406bc0c6
     # via matplotlib
 geopandas==1.0.1
     # via -r requirements.in
@@ -192,11 +184,6 @@
     # via -r requirements.in
 whitebox==2.3.5
     # via -r requirements.in
-<<<<<<< HEAD
-win32-setctime==1.1.0
-    # via loguru
-=======
->>>>>>> 406bc0c6
 
 # The following packages are considered to be unsafe in a requirements file:
 # setuptools